--- conflicted
+++ resolved
@@ -33,15 +33,9 @@
     /// Gets the current cache state of the vector inside the cluster.
     abstract GetCacheState : unit -> Local<WorkerCacheState []>
     /// Updates the cache state to include provided indices for given worker ref.
-<<<<<<< HEAD
-    abstract UpdateCacheState : worker:IWorkerRef * appendedIndices:int[] -> Local<unit>
-
-    abstract Dispose : unit -> Local<unit>
-=======
     abstract UpdateCacheState : worker:IWorkerRef * appendedIndices:int[] -> Cloud<unit>
     /// Disposes cloud vector from store.
     abstract Dispose : unit -> Cloud<unit>
->>>>>>> 4215ed48
 
     interface ICloudDisposable with
         member __.Dispose () = __.Dispose()
@@ -238,7 +232,7 @@
 
         new ConcatenatedCloudVector<'T>(components) :> CloudVector<'T>
 
-    
+
     /// <summary>
     ///     Creates a CloudVector in file store using a collection of sequences with specified partition size.
     /// </summary>
