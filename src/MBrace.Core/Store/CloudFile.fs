﻿namespace MBrace

open System
open System.Runtime.Serialization
open System.Text
open System.Threading.Tasks
open System.IO

open MBrace.Continuation
open MBrace.Store

#nowarn "444"

[<AutoOpen>]
module private CloudFileUtils =

    type AsyncBuilder with
        member ab.Bind(t : Task<'T>, cont : 'T -> Async<'S>) = ab.Bind(Async.AwaitTask t, cont)
        member ab.Bind(t : Task, cont : unit -> Async<'S>) =
            let t0 = t.ContinueWith ignore
            ab.Bind(Async.AwaitTask t0, cont)


/// Generic FileStore utilities
type FileStore =

    /// Returns the file store instance carried in current execution context.
    static member Current = local {
        let! config = Workflow.GetResource<CloudFileStoreConfiguration> ()
        return config.FileStore
    }

    /// <summary>
    ///     Returns the directory name for given path.
    /// </summary>
    /// <param name="path">Input file path.</param>
    static member GetDirectoryName(path : string) = local {
        let! config = Workflow.GetResource<CloudFileStoreConfiguration> ()
        return config.FileStore.GetDirectoryName path
    }

    /// <summary>
    ///     Returns the file name for given path.
    /// </summary>
    /// <param name="path">Input file path.</param>
    static member GetFileName(path : string) = local {
        let! config = Workflow.GetResource<CloudFileStoreConfiguration> ()
        return config.FileStore.GetFileName path
    }

    /// <summary>
    ///     Combines two strings into one path.
    /// </summary>
    /// <param name="path1">First path.</param>
    /// <param name="path2">Second path.</param>
    static member Combine(path1 : string, path2 : string) = local {
        let! config = Workflow.GetResource<CloudFileStoreConfiguration> ()
        return config.FileStore.Combine [| path1 ; path2 |]
    }

    /// <summary>
    ///     Combines three strings into one path.
    /// </summary>
    /// <param name="path1">First path.</param>
    /// <param name="path2">Second path.</param>
    /// <param name="path3">Third path.</param>
    static member Combine(path1 : string, path2 : string, path3 : string) = local {
        let! config = Workflow.GetResource<CloudFileStoreConfiguration> ()
        return config.FileStore.Combine [| path1 ; path2 ; path3 |]
    }

    /// <summary>
    ///     Combines an array of paths into a path.
    /// </summary>
    /// <param name="paths">Strings to be combined.</param>
    static member Combine(paths : string []) = local {
        let! config = Workflow.GetResource<CloudFileStoreConfiguration> ()
        return config.FileStore.Combine paths
    }

    /// <summary>
    ///     Combines a collection of file names with provided directory prefix.
    /// </summary>
    /// <param name="directory">Directory prefix path.</param>
    /// <param name="fileNames">File names to be combined.</param>
    static member Combine(directory : string, fileNames : seq<string>) = local {
        let! config = Workflow.GetResource<CloudFileStoreConfiguration> ()
        return config.FileStore.Combine(directory, fileNames)
    }

    /// Generates a random, uniquely specified path to directory
    static member GetRandomDirectoryName() = local {
        let! config = Workflow.GetResource<CloudFileStoreConfiguration> ()
        return config.FileStore.GetRandomDirectoryName()
    }

    /// <summary>
    ///     Creates a uniquely defined file path for given container.
    /// </summary>
    /// <param name="container">Path to containing directory. Defaults to process directory.</param>
    static member GetRandomFileName(?container : string) : Local<string> = local {
        let! config = Workflow.GetResource<CloudFileStoreConfiguration> ()
        let container = match container with Some c -> c | None -> config.DefaultDirectory
        return config.FileStore.GetRandomFilePath(container)
    }

    /// <summary>
    ///     Creates a uniquely defined file path for given container.
    /// </summary>
    /// <param name="container">Path to containing directory. Defaults to process directory.</param>
    static member GetRandomFileName(?container : CloudDirectory) : Local<string> =
        let container : string option = container |> Option.map (fun d -> d.Path)
        FileStore.GetRandomFileName(?container = container)

<<<<<<< HEAD
/// Represents a directory found in the local store
and [<DataContract; Sealed>] CloudDirectory =
=======
/// Represents a directory found in the cloud store
and [<DataContract; Sealed; StructuredFormatDisplay("{StructuredFormatDisplay}")>] CloudDirectory =
>>>>>>> c7e3f682

    [<DataMember(Name = "Path")>]
    val mutable private path : string

    /// <summary>
    ///     Defines a reference to a local directory. This will not create a directory in the local store.
    /// </summary>
    /// <param name="path">Path to directory.</param>
    new (path : string) = { path = path }
    
    /// Path to directory
    member d.Path = d.path

    interface ICloudDisposable with
        member d.Dispose () = CloudDirectory.Delete(d, recursiveDelete = true)

    override __.ToString() = __.path
    member private r.StructuredFormatDisplay = r.ToString()

    /// <summary>
    ///     Checks if directory exists in given path
    /// </summary>
    /// <param name="directory">Path to directory.</param>
    static member Exists(directory : string) : Local<bool> = local {
        let! config = Workflow.GetResource<CloudFileStoreConfiguration> ()
        return! ofAsync <| config.FileStore.DirectoryExists directory
    }

    /// <summary>
    ///     Checks if directory exists in given path
    /// </summary>
    /// <param name="directory">Path to directory.</param>
    static member Exists(directory : CloudDirectory) =
        CloudDirectory.Exists directory.Path

    /// <summary>
    ///     Creates a new directory in store.
    /// </summary>
    /// <param name="directory">Path to directory. Defaults to randomly generated directory.</param>
    static member Create(?directory : string) : Local<CloudDirectory> = local {
        let! config = Workflow.GetResource<CloudFileStoreConfiguration> ()
        let directory =
            match directory with
            | Some d -> d
            | None -> config.FileStore.GetRandomDirectoryName()

        do! ofAsync <| config.FileStore.CreateDirectory(directory)
        return new CloudDirectory(directory)
    }

    /// <summary>
    ///     Deletes directory from store.
    /// </summary>
    /// <param name="directory">Directory to be deleted.</param>
    /// <param name="recursiveDelete">Delete recursively. Defaults to false.</param>
    static member Delete(directory : string, ?recursiveDelete : bool) : Local<unit> = local {
        let recursiveDelete = defaultArg recursiveDelete false
        let! config = Workflow.GetResource<CloudFileStoreConfiguration> ()
        return! ofAsync <| config.FileStore.DeleteDirectory(directory, recursiveDelete = recursiveDelete)
    }

    /// <summary>
    ///     Deletes directory from store.
    /// </summary>
    /// <param name="directory">Directory to be deleted.</param>
    /// <param name="recursiveDelete">Delete recursively. Defaults to false.</param>
    static member Delete(directory : CloudDirectory, ?recursiveDelete : bool) =
        CloudDirectory.Delete(directory.Path, ?recursiveDelete = recursiveDelete)

    /// <summary>
    ///     Enumerates all directories contained in path.
    /// </summary>
    /// <param name="directory">Directory to be enumerated. Defaults to root directory.</param>
    static member Enumerate(?directory : string) : Local<CloudDirectory []> = local {
        let! config = Workflow.GetResource<CloudFileStoreConfiguration> ()
        let directory =
            match directory with
            | Some d -> d
            | None -> config.FileStore.GetRootDirectory()

        let! dirs = ofAsync <| config.FileStore.EnumerateDirectories(directory)
        return dirs |> Array.map (fun d -> new CloudDirectory(d))
    }

    /// <summary>
    ///     Gets all files that exist in given container.
    /// </summary>
    /// <param name="directory">Path to directory. Defaults to the process directory.</param>
    static member Enumerate(?directory : CloudDirectory) : Local<CloudDirectory []> =
        CloudDirectory.Enumerate(?directory = (directory |> Option.map (fun d -> d.Path)))

/// Represents a file found in the local store
<<<<<<< HEAD
and [<DataContract; Sealed>] CloudFile =
=======
and [<DataContract; Sealed; StructuredFormatDisplay("{StructuredFormatDisplay}")>] CloudFile =
>>>>>>> c7e3f682

    [<DataMember(Name = "Path")>]
    val mutable private path : string

    /// <summary>
    ///     Defines a reference to a local file. This will not create a file in the local store.
    /// </summary>
    /// <param name="path">Path to file.</param>
    new (path : string) = { path = path }
    
    /// Path to local file
    member f.Path = f.path

    interface ICloudDisposable with
        member f.Dispose () = CloudFile.Delete f

    override __.ToString() = __.path
    member private r.StructuredFormatDisplay = r.ToString()

    /// <summary>
    ///     Gets the size of provided file, in bytes.
    /// </summary>
    /// <param name="path">Input file.</param>
    static member GetSize(path : string) : Local<int64> = local {
        let! config = Workflow.GetResource<CloudFileStoreConfiguration> ()
        return! ofAsync <| config.FileStore.GetFileSize path
    }

    /// <summary>
    ///     Gets the size of provided file, in bytes.
    /// </summary>
    /// <param name="file">Input file.</param>
    static member GetSize(file : CloudFile) =
        CloudFile.GetSize(file.Path)

    /// <summary>
    ///     Checks if file exists in store.
    /// </summary>
    /// <param name="path">Input file.</param>
    static member Exists(path : string) = local {
        let! config = Workflow.GetResource<CloudFileStoreConfiguration> ()
        return! ofAsync <| config.FileStore.FileExists path
    }

    /// <summary>
    ///     Checks if file exists in store.
    /// </summary>
    /// <param name="file">Input file.</param>
    static member Exists(file : CloudFile) =
        CloudFile.Exists(file.Path)

    /// <summary>
    ///     Deletes file in given path.
    /// </summary>
    /// <param name="path">Input file.</param>
    static member Delete(path : string) = local {
        let! config = Workflow.GetResource<CloudFileStoreConfiguration> ()
        return! ofAsync <| config.FileStore.DeleteFile path
    }

    /// <summary>
    ///     Deletes file in given path.
    /// </summary>
    /// <param name="file">Input file.</param>
    static member Delete(file : CloudFile) =
        CloudFile.Delete(file.Path)

    /// <summary>
    ///     Creates a new file in store with provided serializer function.
    /// </summary>
    /// <param name="serializer">Serializer function.</param>
    /// <param name="path">Path to file. Defaults to auto-generated path.</param>
    static member Create(serializer : Stream -> Async<unit>, ?path : string) : Local<CloudFile> = local {
        let! config = Workflow.GetResource<CloudFileStoreConfiguration> ()
        let path = match path with Some p -> p | None -> config.FileStore.GetRandomFilePath config.DefaultDirectory
        do! ofAsync <| config.FileStore.Write(path, serializer)
        return new CloudFile(path)
    }

    /// <summary>
    ///     Creates a new file in store with provided serializer function.
    /// </summary>
    /// <param name="serializer">Serializer function.</param>
    /// <param name="directory">Containing directory.</param>
    /// <param name="fileName">File name.</param>
    static member Create(serializer : Stream -> Async<unit>, directory : string, fileName : string) : Local<CloudFile> = local {
        let! config = Workflow.GetResource<CloudFileStoreConfiguration> ()
        let path = config.FileStore.Combine [|directory ; fileName|]
        do! ofAsync <| config.FileStore.Write(path, serializer)
        return new CloudFile(path)
    }

    /// <summary>
    ///     Reads file in store with provided deserializer function.
    /// </summary>
    /// <param name="path">Input file.</param>
    /// <param name="deserializer">Deserializer function.</param>
    /// <param name="leaveOpen">Do not dispose stream after deserialization. Defaults to false.</param>
    static member Read<'T>(path : string, deserializer : Stream -> Async<'T>, ?leaveOpen : bool) : Local<'T> = local {
        let leaveOpen = defaultArg leaveOpen false
        let! config = Workflow.GetResource<CloudFileStoreConfiguration> ()
        return! ofAsync <| async {
            if leaveOpen then
                let! stream = config.FileStore.BeginRead(path)
                return! deserializer stream
            else
                return! config.FileStore.Read(deserializer, path)
        }
    }

    /// <summary>
    ///     Reads file in store with provided deserializer function.
    /// </summary>
    /// <param name="file">Input file.</param>
    /// <param name="deserializer">Deserializer function.</param>
    /// <param name="leaveOpen">Do not dispose stream after deserialization. Defaults to false.</param>
    static member Read<'T>(file : CloudFile, deserializer : Stream -> Async<'T>, ?leaveOpen : bool) : Local<'T> = 
        CloudFile.Read(file.Path, deserializer, ?leaveOpen = leaveOpen)

    /// <summary>
    ///     Gets all files that exist in given container.
    /// </summary>
    /// <param name="directory">Path to directory. Defaults to the process directory.</param>
    static member Enumerate(?directory : string) : Local<CloudFile []> = local {
        let! config = Workflow.GetResource<CloudFileStoreConfiguration> ()
        let directory =
            match directory with
            | Some d -> d
            | None -> config.DefaultDirectory

        let! paths = ofAsync <| config.FileStore.EnumerateFiles(directory)
        return paths |> Array.map (fun path -> new CloudFile(path))
    }

    /// <summary>
    ///     Gets all files that exist in given container.
    /// </summary>
    /// <param name="directory">Path to directory. Defaults to the process directory.</param>
    static member Enumerate(?directory : CloudDirectory) : Local<CloudFile []> =
        CloudFile.Enumerate(?directory = (directory |> Option.map (fun d -> d.Path)))

    //
    //  Cloud file text utilities
    //

    /// <summary>
    ///     Writes a sequence of lines to a given CloudFile path.
    /// </summary>
    /// <param name="lines">Lines to be written.</param>
    /// <param name="encoding">Text encoding.</param>
    /// <param name="path">Path to CloudFile.</param>
    static member WriteAllLines(lines : seq<string>, ?encoding : Encoding, ?path : string) : Local<CloudFile> = local {
        let writer (stream : Stream) = async {
            use sw = 
                match encoding with
                | None -> new StreamWriter(stream)
                | Some e -> new StreamWriter(stream, e)

            do for line in lines do
                do sw.WriteLine(line)
        }

        return! CloudFile.Create(writer, ?path = path)
    }

    /// <summary>
    ///     Reads a file as a sequence of lines.
    /// </summary>
    /// <param name="file">Input file.</param>
    /// <param name="encoding">Text encoding.</param>
    static member ReadLines(file : string, ?encoding : Encoding) : Local<seq<string>> = local {
        let reader (stream : Stream) = async {
            return seq { 
                use sr = 
                    match encoding with
                    | None -> new StreamReader(stream)
                    | Some e -> new StreamReader(stream, e)
                while not sr.EndOfStream do
                    yield sr.ReadLine()
            }
        }

        return! CloudFile.Read(file, reader, leaveOpen = true)
    }

    /// <summary>
    ///     Reads a file as a sequence of lines.
    /// </summary>
    /// <param name="file">Input file.</param>
    /// <param name="encoding">Text encoding.</param>
    static member ReadLines(file : CloudFile, ?encoding : Encoding) = 
        CloudFile.ReadLines(file.Path, ?encoding = encoding)


    /// <summary>
    ///     Reads a file as an array of lines.
    /// </summary>
    /// <param name="file">Input file.</param>
    /// <param name="encoding">Text encoding.</param>
    static member ReadAllLines(file : string, ?encoding : Encoding) : Local<string []> = local {
        let reader (stream : Stream) = async {
            let ra = new ResizeArray<string> ()
            use sr = 
                match encoding with
                | None -> new StreamReader(stream)
                | Some e -> new StreamReader(stream, e)

            do while not sr.EndOfStream do
                ra.Add <| sr.ReadLine()

            return ra.ToArray()
        }

        return! CloudFile.Read(file, reader)
    }

    /// <summary>
    ///     Reads a file as an array of lines.
    /// </summary>
    /// <param name="file">Input file.</param>
    /// <param name="encoding">Text encoding.</param>
    static member ReadAllLines(file : CloudFile, ?encoding : Encoding) = 
        CloudFile.ReadAllLines(file.Path, ?encoding = encoding)

    /// <summary>
    ///     Writes string contents to given CloudFile.
    /// </summary>
    /// <param name="text">Input text.</param>
    /// <param name="encoding">Output encoding.</param>
    /// <param name="path">Path to Cloud file.</param>
    static member WriteAllText(text : string, ?path : string, ?encoding : Encoding) : Local<CloudFile> = local {
        let writer (stream : Stream) = async {
            use sw = 
                match encoding with
                | None -> new StreamWriter(stream)
                | Some e -> new StreamWriter(stream, e)
            do! sw.WriteLineAsync text
        }

        return! CloudFile.Create(writer, ?path = path)
    }

    /// <summary>
    ///     Dump all file contents to a single string.
    /// </summary>
    /// <param name="file">Input file.</param>
    /// <param name="encoding">Text encoding.</param>
    static member ReadAllText(file : string, ?encoding : Encoding) = local {
        let reader (stream : Stream) = async {
            use sr = 
                match encoding with
                | None -> new StreamReader(stream)
                | Some e -> new StreamReader(stream, e)
            return sr.ReadToEnd()
        }
        return! CloudFile.Read(file, reader)
    }

    /// <summary>
    ///     Dump all file contents to a single string.
    /// </summary>
    /// <param name="file">Input file.</param>
    /// <param name="encoding">Text encoding.</param>
    static member ReadAllText(file : CloudFile, ?encoding : Encoding) =
        CloudFile.ReadAllText(file.Path, ?encoding = encoding)

    /// <summary>
    ///     Write buffer contents to CloudFile.
    /// </summary>
    /// <param name="buffer">Source buffer.</param>
    /// <param name="path">Path to Cloud file.</param>
    static member WriteAllBytes(buffer : byte [], ?path : string) : Local<CloudFile> = local {
        let writer (stream : Stream) = stream.AsyncWrite(buffer, 0, buffer.Length)
        return! CloudFile.Create(writer, ?path = path)
    }
        
    /// <summary>
    ///     Store all contents of given file to a new byte array.
    /// </summary>
    /// <param name="path">Input file.</param>
    static member ReadAllBytes(path : string) : Local<byte []> = local {
        let reader (stream : Stream) = async {
            use ms = new MemoryStream()
            do! stream.CopyToAsync ms
            return ms.ToArray()
        }

        return! CloudFile.Read(path, reader)
    }

    /// <summary>
    ///     Store all contents of given file to a new byte array.
    /// </summary>
    /// <param name="file">Input file.</param>
    static member ReadAllBytes(file : CloudFile) : Local<byte []> =
        CloudFile.ReadAllBytes(file.Path)<|MERGE_RESOLUTION|>--- conflicted
+++ resolved
@@ -112,13 +112,8 @@
         let container : string option = container |> Option.map (fun d -> d.Path)
         FileStore.GetRandomFileName(?container = container)
 
-<<<<<<< HEAD
-/// Represents a directory found in the local store
-and [<DataContract; Sealed>] CloudDirectory =
-=======
 /// Represents a directory found in the cloud store
 and [<DataContract; Sealed; StructuredFormatDisplay("{StructuredFormatDisplay}")>] CloudDirectory =
->>>>>>> c7e3f682
 
     [<DataMember(Name = "Path")>]
     val mutable private path : string
@@ -211,11 +206,7 @@
         CloudDirectory.Enumerate(?directory = (directory |> Option.map (fun d -> d.Path)))
 
 /// Represents a file found in the local store
-<<<<<<< HEAD
-and [<DataContract; Sealed>] CloudFile =
-=======
 and [<DataContract; Sealed; StructuredFormatDisplay("{StructuredFormatDisplay}")>] CloudFile =
->>>>>>> c7e3f682
 
     [<DataMember(Name = "Path")>]
     val mutable private path : string
