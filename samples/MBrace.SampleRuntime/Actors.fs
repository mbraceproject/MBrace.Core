﻿namespace Nessos.MBrace.SampleRuntime.Actors

open System
open System.Threading

open Nessos.Thespian
open Nessos.Thespian.Remote.Protocols

open Nessos.Vagrant

open Nessos.MBrace.Runtime
open Nessos.MBrace.SampleRuntime

type Actor private () =
    static do Config.initRuntimeState()

    static member Publish(actor : Actor<'T>) =
        let name = Guid.NewGuid().ToString()
        actor
        |> Actor.rename name
        |> Actor.publish [ Protocols.utcp() ]
        |> Actor.start


module Behavior =
    let stateful init f = Behavior.stateful init (fun s t -> async { try return! f s t with e -> return s })
    let stateless f = Behavior.stateless (fun t -> async { try return! f t with e -> () })

//
//  Distributed latch implementation
//

type private LatchMessage =
    | Increment of IReplyChannel<int>
    | GetValue of IReplyChannel<int>

type Latch private (source : ActorRef<LatchMessage>) =
    member __.Increment () = source <!- Increment
    member __.Value = source <!= GetValue

    static member Init(init : int) =
        let behaviour count msg = async {
            match msg with
            | Increment rc ->
                do! rc.Reply (count + 1)
                return (count + 1)
            | GetValue rc ->
                do! rc.Reply count
                return count
        }

        let ref =
            Behavior.stateful init behaviour
            |> Actor.bind
            |> Actor.Publish
            |> Actor.ref

        new Latch(ref)

//
//  Distributed resource aggregator
//

type private ResultAggregatorMsg<'T> =
    | SetResult of index:int * value:'T * completed:IReplyChannel<bool>
    | IsCompleted of IReplyChannel<bool>
    | ToArray of IReplyChannel<'T []>

type ResultAggregator<'T> private (source : ActorRef<ResultAggregatorMsg<'T>>) =
    
    member __.SetResult(index : int, value : 'T) =
        source <!- fun ch -> SetResult(index, value, ch)

    member __.ToArray () = source <!- ToArray

    static member Init(size : int) =
<<<<<<< HEAD
        let behaviour (results : Map<int, 'T>) msg = async {
            match msg with
            | SetResult(i, value, ch) ->
                let results = results.Add(i, value)
                let isCompleted = results.Count = size
                do! ch.Reply isCompleted
                return results

            | IsCompleted rc ->
                do! rc.Reply ((results.Count = size))
                return results
            | ToArray rc ->
                let array = results |> Map.toSeq |> Seq.sortBy fst |> Seq.map snd |> Seq.toArray
                do! rc.Reply array
                return results
=======
        let behaviour (state : Map<int, 'T>) msg = async {
            match msg with
            | SetResult(i, _, rc) when state.ContainsKey i -> 
                let err = new InvalidOperationException(sprintf "Index %d already assigned." i)
                do! rc.ReplyWithException err
                return state

            | SetResult(i, value, rc) ->
                let state' = state.Add(i, value)
                do! rc.Reply ((state'.Count = size))
                return state'

            | IsCompleted rc ->
                do! rc.Reply ((state.Count = size))
                return state

            | ToArray rc ->
                do! rc.Reply (state |> Map.toSeq |> Seq.sortBy fst |> Seq.map snd |> Seq.toArray)
                return state
>>>>>>> eab804ad
        }

        let ref =
            Behavior.stateful Map.empty behaviour
            |> Actor.bind
            |> Actor.Publish
            |> Actor.ref

        new ResultAggregator<'T>(ref)

//
//  Distributed result cell
//

type Result<'T> =
    | Completed of 'T
    | Exception of exn
    | Cancelled of exn
with
    member r.Value =
        match r with
        | Completed t -> t
        | Exception e -> raise e
        | Cancelled e -> raise e 

type private ResultCellMsg<'T> =
    | SetResult of Result<'T> * IReplyChannel<bool>
    | TryGetResult of IReplyChannel<Result<'T> option>

type ResultCell<'T> private (source : ActorRef<ResultCellMsg<'T>>) =
    member c.SetResult result = source <!- fun ch -> SetResult(result, ch)
    member c.TryGetResult () = source <!- TryGetResult
    member c.AwaitResult() = async {
        let! result = source <!- TryGetResult
        match result with
        | None -> 
            do! Async.Sleep 500
            return! c.AwaitResult()
        | Some r -> return r
    }

    static member Init() : ResultCell<'T> =
        let behavior state msg = async {
            match msg with
            | SetResult (_, rc) when Option.isSome state -> 
                do! rc.Reply false
                return state
            | SetResult (result, rc) ->
                do! rc.Reply true
                return (Some result)

            | TryGetResult rc ->
                do! rc.Reply state
                return state
        }

        let ref =
            Behavior.stateful None behavior
            |> Actor.bind
            |> Actor.Publish
            |> Actor.ref

        new ResultCell<'T>(ref)

//
//  Distributed Cancellation token
//

type internal CancellationTokenId = string

type internal CancellationTokenManagerMsg =
    | RequestCancellationTokenSource of parent:CancellationTokenId option * IReplyChannel<CancellationTokenId>
    | IsCancellationRequested of id:CancellationTokenId * IReplyChannel<bool>
    | Cancel of id:CancellationTokenId

type DistributedCancellationTokenSource internal (id : CancellationTokenId, source : ActorRef<CancellationTokenManagerMsg>) =
    member __.Id = id
    member ct.Cancel () = source <-- Cancel id
    member ct.IsCancellationRequested = source <!- fun ch -> IsCancellationRequested(id, ch)
    member ct.GetLocalCancellationToken() =
        let cts = new System.Threading.CancellationTokenSource()

        let rec checkCancellation () = async {
            let! isCancelled = Async.Catch(source <!- fun ch -> IsCancellationRequested(id, ch))
            match isCancelled with
            | Choice1Of2 true -> cts.Cancel()
            | Choice1Of2 false ->
                do! Async.Sleep 500
                return! checkCancellation ()
            | Choice2Of2 e ->
                do! Async.Sleep 1000
                return! checkCancellation ()
        }

        do Async.Start(checkCancellation())
        cts.Token

type CancellationTokenManager private (source : ActorRef<CancellationTokenManagerMsg>) =
    member __.RequestCancellationTokenSource(?parent : DistributedCancellationTokenSource) = async {
        let ids = parent |> Option.map (fun p -> p.Id)
        let! newId = source <!- fun ch -> RequestCancellationTokenSource(ids, ch)
        return new DistributedCancellationTokenSource(newId, source)
    }

    static member Init() =
        let behavior (state : Map<CancellationTokenId, CancellationTokenId list>) msg = async {
            match msg with
            | RequestCancellationTokenSource (parent, rc) ->
                let newId = Guid.NewGuid().ToString()
                let state =
                    match parent with
                    | None -> state.Add(newId, [])
                    | Some p ->
                        match state.TryFind p with
                        | None -> state
                        | Some children -> state.Add(p, newId :: children).Add(newId, [])

                do! rc.Reply newId
                return state

            | IsCancellationRequested (id, rc) ->
                let isCancelled = not <| state.ContainsKey id
                let! _ = Async.StartChild(rc.Reply isCancelled)
                return state

            | Cancel id ->
                let rec traverseCancellation 
                        (state : Map<CancellationTokenId, CancellationTokenId list>) 
                        (remaining : CancellationTokenId list) = 

                    match remaining with
                    | [] -> state
                    | id :: tail ->
                        match state.TryFind id with
                        | None -> traverseCancellation state tail
                        | Some children -> traverseCancellation (Map.remove id state) (children @ tail)

                return traverseCancellation state [id]
        }

        let ref =
            Behavior.stateful Map.empty behavior
            |> Actor.bind
            |> Actor.Publish
            |> Actor.ref

        new CancellationTokenManager(ref)

//
//  Distributed lease manager
//

type LeaseState =
    | Acquired
    | Released
    | Faulted

type private LeaseMonitorMsg =
    | SetLeaseState of LeaseState
    | GetLeaseState of IReplyChannel<LeaseState>

type LeaseMonitor private (threshold : TimeSpan, source : ActorRef<LeaseMonitorMsg>) =
    member __.Release () = source <-- SetLeaseState Released
    member __.DeclareFault () = source <-- SetLeaseState Faulted
    member __.Threshold = threshold
    member __.InitHeartBeat () =
        let cts = new CancellationTokenSource()
        let rec heartbeat () = async {
            try source <-- SetLeaseState Acquired with _ -> ()
            do! Async.Sleep (int threshold.TotalMilliseconds / 2)
            return! heartbeat ()
        }

        Async.Start(heartbeat(), cts.Token)
        { new IDisposable with member __.Dispose () = cts.Cancel () }

    static member Init (threshold : TimeSpan) =
        let behavior ((ls, lastRenew : DateTime) as state) msg = async {
            match msg, ls with
            | SetLeaseState _, (Faulted | Released) -> return state
            | SetLeaseState ls', Acquired -> return (ls', DateTime.Now)
            | GetLeaseState rc, Acquired when DateTime.Now - lastRenew > threshold ->
                do! rc.Reply Faulted
                return (Faulted, lastRenew)
            | GetLeaseState rc, ls ->
                do! rc.Reply ls
                return state
        }

        let actor =
            Behavior.stateful (Acquired, DateTime.Now) behavior
            |> Actor.bind
            |> Actor.Publish

        let faultEvent = new Event<unit> ()
        let rec poll () = async {
            let! state = actor.Ref <!- GetLeaseState
            match state with
            | Acquired -> 
                do! Async.Sleep(2 * int threshold.TotalMilliseconds)
                return! poll ()
            | Released -> try actor.Stop() with _ -> ()
            | Faulted -> try faultEvent.Trigger () ; actor.Stop() with _ -> () 
        }

        Async.Start(poll ())

        faultEvent.Publish, new LeaseMonitor(threshold, actor.Ref)

//
//  Distributed, fault-tolerant queue implementation
//

type private QueueMsg<'T> =
    | EnQueue of 'T
    | TryDequeue of IReplyChannel<('T * LeaseMonitor) option>

type ImmutableQueue<'T> private (front : 'T list, back : 'T list) =
    new () = new ImmutableQueue<'T>([],[])
    member __.Enqueue t = new ImmutableQueue<'T>(front, t :: back)
    member __.TryDequeue () = 
        match front with
        | hd :: tl -> Some(hd, new ImmutableQueue<'T>(tl, back))
        | [] -> 
            match List.rev back with
            | [] -> None
            | hd :: tl -> Some(hd, new ImmutableQueue<'T>(tl, []))

type private ImmutableQueue<'T> private (front : 'T list, back : 'T list) =
    static member Empty = new ImmutableQueue<'T>([],[])
    member __.Enqueue t = new ImmutableQueue<'T>(front, t :: back)
    member __.TryDequeue () =
        match front with
        | t :: tl -> Some(t, new ImmutableQueue<'T>(tl, back))
        | [] ->
            match List.rev back with
            | [] -> None
            | t :: tl -> Some(t, new ImmutableQueue<'T>(tl, []))

type Queue<'T> private (source : ActorRef<QueueMsg<'T>>) =
    member __.Enqueue (t : 'T) = source <-- EnQueue t
    member __.TryDequeue () = source <!- TryDequeue

    static member Init() =
<<<<<<< HEAD
        let self = ref Unchecked.defaultof<ActorRef<QueueMsg<'T>>>
=======
>>>>>>> eab804ad
        let behaviour (queue : ImmutableQueue<'T>) msg = async {
            match msg with
            | EnQueue t -> return queue.Enqueue t
            | TryDequeue rc ->
<<<<<<< HEAD
                match queue.TryDequeue() with
                | None ->
                    do! rc.Reply None 
                    return queue

                | Some(t, queue') ->
                    let putBack, leaseMonitor = LeaseMonitor.Init (TimeSpan.FromSeconds 5.)
                    do! rc.Reply (Some (t, leaseMonitor))
                    let _ = putBack.Subscribe(fun () -> self.Value <-- EnQueue t)
                    return queue'
        }

        self :=
            Behavior.stateful (new ImmutableQueue<'T>()) behaviour
=======
                match queue.TryDequeue () with
                | None ->
                    do! rc.Reply None
                    return queue

                | Some(t, queue') ->
                    do! rc.Reply (Some t)
                    return queue'
        }

        let ref =
            Behavior.stateful ImmutableQueue<'T>.Empty behaviour
>>>>>>> eab804ad
            |> Actor.bind
            |> Actor.Publish
            |> Actor.ref

        new Queue<'T>(self.Value)


//
//  Distributed Resource factory
//

type private ResourceFactoryMsg =
    | RequestResource of ctor:(unit -> obj) * IReplyChannel<obj>

type ResourceFactory private (source : ActorRef<ResourceFactoryMsg>) =
    member __.RequestResource<'T>(factory : unit -> 'T) = async {
        let ctor () = factory () :> obj
        let! resource = source <!- fun ch -> RequestResource(ctor, ch)
        return resource :?> 'T
    }

    member __.RequestLatch(count) = __.RequestResource(fun () -> Latch.Init(count))
    member __.RequestResultAggregator<'T>(count : int) = __.RequestResource(fun () -> ResultAggregator<'T>.Init(count))
    member __.RequestResultCell<'T>() = __.RequestResource(fun () -> ResultCell<'T>.Init())

    static member Init () =
        let behavior (RequestResource(ctor,rc)) = async {
            let r = try ctor () |> Choice1Of2 with e -> Choice2Of2 e
            match r with
            | Choice1Of2 res -> do! rc.Reply res
            | Choice2Of2 e -> do! rc.ReplyWithException e
        }

        let ref =
            Behavior.stateless behavior
            |> Actor.bind
            |> Actor.Publish
            |> Actor.ref

        new ResourceFactory(ref)

//
// assembly exporter
//

type private AssemblyExporterMsg =
    | RequestAssemblies of AssemblyId list * IReplyChannel<AssemblyPackage list> 

type AssemblyExporter private (exporter : ActorRef<AssemblyExporterMsg>) =
    static member Init() =
        let behaviour (RequestAssemblies(ids, ch)) = async {
            let packages = VagrantRegistry.Vagrant.CreateAssemblyPackages(ids, includeAssemblyImage = true)
            do! ch.Reply packages
        }

        let ref = 
            Behavior.stateless behaviour 
            |> Actor.bind 
            |> Actor.Publish
            |> Actor.ref

        new AssemblyExporter(ref)

    member __.LoadDependencies(ids : AssemblyId list) = async {
        let publisher =
            {
                new IRemoteAssemblyPublisher with
                    member __.GetRequiredAssemblyInfo () = async { return ids }
                    member __.PullAssemblies ids = exporter <!- fun ch -> RequestAssemblies(ids, ch)
            }

        do! VagrantRegistry.Vagrant.ReceiveDependencies publisher
    }

    member __.ComputeDependencies (graph:'T) =
        VagrantRegistry.Vagrant.ComputeObjectDependencies(graph, permitCompilation = true)
        |> List.map Utilities.ComputeAssemblyId<|MERGE_RESOLUTION|>--- conflicted
+++ resolved
@@ -74,7 +74,6 @@
     member __.ToArray () = source <!- ToArray
 
     static member Init(size : int) =
-<<<<<<< HEAD
         let behaviour (results : Map<int, 'T>) msg = async {
             match msg with
             | SetResult(i, value, ch) ->
@@ -90,27 +89,6 @@
                 let array = results |> Map.toSeq |> Seq.sortBy fst |> Seq.map snd |> Seq.toArray
                 do! rc.Reply array
                 return results
-=======
-        let behaviour (state : Map<int, 'T>) msg = async {
-            match msg with
-            | SetResult(i, _, rc) when state.ContainsKey i -> 
-                let err = new InvalidOperationException(sprintf "Index %d already assigned." i)
-                do! rc.ReplyWithException err
-                return state
-
-            | SetResult(i, value, rc) ->
-                let state' = state.Add(i, value)
-                do! rc.Reply ((state'.Count = size))
-                return state'
-
-            | IsCompleted rc ->
-                do! rc.Reply ((state.Count = size))
-                return state
-
-            | ToArray rc ->
-                do! rc.Reply (state |> Map.toSeq |> Seq.sortBy fst |> Seq.map snd |> Seq.toArray)
-                return state
->>>>>>> eab804ad
         }
 
         let ref =
@@ -179,22 +157,22 @@
 //  Distributed Cancellation token
 //
 
-type internal CancellationTokenId = string
-
-type internal CancellationTokenManagerMsg =
-    | RequestCancellationTokenSource of parent:CancellationTokenId option * IReplyChannel<CancellationTokenId>
-    | IsCancellationRequested of id:CancellationTokenId * IReplyChannel<bool>
-    | Cancel of id:CancellationTokenId
-
-type DistributedCancellationTokenSource internal (id : CancellationTokenId, source : ActorRef<CancellationTokenManagerMsg>) =
-    member __.Id = id
-    member ct.Cancel () = source <-- Cancel id
-    member ct.IsCancellationRequested = source <!- fun ch -> IsCancellationRequested(id, ch)
-    member ct.GetLocalCancellationToken() =
+type private CancellationTokenId = string
+
+type private CancellationTokenMsg =
+    | IsCancellationRequested of IReplyChannel<bool>
+    | RegisterChild of DistributedCancellationTokenSource
+    | Cancel
+
+and DistributedCancellationTokenSource private (source : ActorRef<CancellationTokenMsg>) =
+    member __.Cancel () = source <-- Cancel
+    member __.IsCancellationRequested () = source <!- IsCancellationRequested
+    member private __.RegisterChild ch = source <-- RegisterChild ch
+    member __.GetLocalCancellationToken() =
         let cts = new System.Threading.CancellationTokenSource()
 
         let rec checkCancellation () = async {
-            let! isCancelled = Async.Catch(source <!- fun ch -> IsCancellationRequested(id, ch))
+            let! isCancelled = Async.Catch(source <!- IsCancellationRequested)
             match isCancelled with
             | Choice1Of2 true -> cts.Cancel()
             | Choice1Of2 false ->
@@ -208,56 +186,35 @@
         do Async.Start(checkCancellation())
         cts.Token
 
-type CancellationTokenManager private (source : ActorRef<CancellationTokenManagerMsg>) =
-    member __.RequestCancellationTokenSource(?parent : DistributedCancellationTokenSource) = async {
-        let ids = parent |> Option.map (fun p -> p.Id)
-        let! newId = source <!- fun ch -> RequestCancellationTokenSource(ids, ch)
-        return new DistributedCancellationTokenSource(newId, source)
-    }
-
-    static member Init() =
-        let behavior (state : Map<CancellationTokenId, CancellationTokenId list>) msg = async {
+    static member Init(?parent : DistributedCancellationTokenSource) =
+        let behavior ((isCancelled, children) as state) msg = async {
             match msg with
-            | RequestCancellationTokenSource (parent, rc) ->
-                let newId = Guid.NewGuid().ToString()
-                let state =
-                    match parent with
-                    | None -> state.Add(newId, [])
-                    | Some p ->
-                        match state.TryFind p with
-                        | None -> state
-                        | Some children -> state.Add(p, newId :: children).Add(newId, [])
-
-                do! rc.Reply newId
+            | IsCancellationRequested rc ->
+                do! rc.Reply isCancelled
                 return state
-
-            | IsCancellationRequested (id, rc) ->
-                let isCancelled = not <| state.ContainsKey id
-                let! _ = Async.StartChild(rc.Reply isCancelled)
+            | RegisterChild child when isCancelled ->
+                try child.Cancel() with _ -> ()
                 return state
-
-            | Cancel id ->
-                let rec traverseCancellation 
-                        (state : Map<CancellationTokenId, CancellationTokenId list>) 
-                        (remaining : CancellationTokenId list) = 
-
-                    match remaining with
-                    | [] -> state
-                    | id :: tail ->
-                        match state.TryFind id with
-                        | None -> traverseCancellation state tail
-                        | Some children -> traverseCancellation (Map.remove id state) (children @ tail)
-
-                return traverseCancellation state [id]
+            | RegisterChild child ->
+                return (isCancelled, child :: children)
+            | Cancel ->
+                for ch in children do try ch.Cancel() with _ -> ()
+                return (true, [])
         }
 
         let ref =
-            Behavior.stateful Map.empty behavior
-            |> Actor.bind
-            |> Actor.Publish
-            |> Actor.ref
-
-        new CancellationTokenManager(ref)
+            Behavior.stateful (false, []) behavior
+            |> Actor.bind
+            |> Actor.Publish
+            |> Actor.ref
+
+        let dcts = new DistributedCancellationTokenSource(ref)
+
+        match parent with
+        | None -> ()
+        | Some p -> p.RegisterChild dcts
+
+        dcts
 
 //
 //  Distributed lease manager
@@ -339,31 +296,16 @@
             | [] -> None
             | hd :: tl -> Some(hd, new ImmutableQueue<'T>(tl, []))
 
-type private ImmutableQueue<'T> private (front : 'T list, back : 'T list) =
-    static member Empty = new ImmutableQueue<'T>([],[])
-    member __.Enqueue t = new ImmutableQueue<'T>(front, t :: back)
-    member __.TryDequeue () =
-        match front with
-        | t :: tl -> Some(t, new ImmutableQueue<'T>(tl, back))
-        | [] ->
-            match List.rev back with
-            | [] -> None
-            | t :: tl -> Some(t, new ImmutableQueue<'T>(tl, []))
-
 type Queue<'T> private (source : ActorRef<QueueMsg<'T>>) =
     member __.Enqueue (t : 'T) = source <-- EnQueue t
     member __.TryDequeue () = source <!- TryDequeue
 
     static member Init() =
-<<<<<<< HEAD
         let self = ref Unchecked.defaultof<ActorRef<QueueMsg<'T>>>
-=======
->>>>>>> eab804ad
         let behaviour (queue : ImmutableQueue<'T>) msg = async {
             match msg with
             | EnQueue t -> return queue.Enqueue t
             | TryDequeue rc ->
-<<<<<<< HEAD
                 match queue.TryDequeue() with
                 | None ->
                     do! rc.Reply None 
@@ -378,20 +320,6 @@
 
         self :=
             Behavior.stateful (new ImmutableQueue<'T>()) behaviour
-=======
-                match queue.TryDequeue () with
-                | None ->
-                    do! rc.Reply None
-                    return queue
-
-                | Some(t, queue') ->
-                    do! rc.Reply (Some t)
-                    return queue'
-        }
-
-        let ref =
-            Behavior.stateful ImmutableQueue<'T>.Empty behaviour
->>>>>>> eab804ad
             |> Actor.bind
             |> Actor.Publish
             |> Actor.ref
@@ -415,6 +343,7 @@
 
     member __.RequestLatch(count) = __.RequestResource(fun () -> Latch.Init(count))
     member __.RequestResultAggregator<'T>(count : int) = __.RequestResource(fun () -> ResultAggregator<'T>.Init(count))
+    member __.RequestCancellationTokenSource(?parent) = __.RequestResource(fun () -> DistributedCancellationTokenSource.Init(?parent = parent))
     member __.RequestResultCell<'T>() = __.RequestResource(fun () -> ResultCell<'T>.Init())
 
     static member Init () =
